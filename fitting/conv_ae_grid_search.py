--- conflicted
+++ resolved
@@ -5,12 +5,8 @@
 from test_tube import HyperOptArgumentParser, Experiment
 from behavenet.models import AE
 from behavenet.training import fit
-<<<<<<< HEAD
-from behavenet.utils import export_latents_best, experiment_exists, get_best_model_version
-=======
 from fitting.utils import export_latents_best, experiment_exists, \
     export_hparams, get_data_generator_inputs, set_output_dirs
->>>>>>> d5976fbe
 from fitting.ae_model_architecture_generator import draw_archs
 from data.data_generator import ConcatSessionsGenerator
 import random
@@ -33,12 +29,9 @@
     # delete 'architecture_params' key
     list_of_archs = pickle.load(open(hparams['arch_file_name'], 'rb'))
     hparams['list_index'] = list_of_archs.index(hparams['architecture_params'])
-<<<<<<< HEAD
-
-    #hparams.pop('architecture_params', None)
-=======
-    hparams.pop('architecture_params', None)
->>>>>>> d5976fbe
+
+   # hparams.pop('architecture_params', None)
+
     print(hparams)
 
     # #########################
@@ -134,7 +127,7 @@
     elif namespace.search_type == 'latent_search':
         parser.add_argument('--saved_top_n_archs', type=str) # experiment name to look for top n architectures in
         parser.add_argument('--max_nb_epochs', default=200, type=int)
-        parser.add_argument('--experiment_name', '-en', default='conv_ae_latent_search', type=str)
+        parser.add_argument('--experiment_name', '-en', default='best_conv_ae', type=str)
 
     parser.add_argument('--n_input_channels', '-i', default=2, help='list of n_channels', type=int)
     parser.add_argument('--x_pixels', '-x', default=128,help='number of pixels in x dimension', type=int)
@@ -179,29 +172,17 @@
     parser.add_argument('--enable_early_stop', default=False, type=bool)
     parser.add_argument('--early_stop_fraction', default=None, type=float)
     parser.add_argument('--early_stop_patience', default=None, type=float)
-<<<<<<< HEAD
-    
+
     parser.add_argument('--export_latents', default=True, type=bool)
-=======
-    parser.add_argument('--max_nb_epochs', default=1, type=int)
-    parser.add_argument('--export_latents', default=False, type=bool)
     parser.add_argument('--export_latents_best', default=True, type=bool)
->>>>>>> d5976fbe
-
+ 
     # add architecture arguments
     parser.add_argument('--batch_size', '-b', default=200, help='batch_size', type=int)
 
     # add saving arguments
-<<<<<<< HEAD
-    parser.add_argument('--model_type', '-m', default='ae', type=str) # ae vs vae
-    
-    
-=======
+    parser.add_argument('--model_class', '-m', default='ae', type=str) # ae vs vae
     parser.add_argument('--model_name', '-m', default='ae', type=str)
-    parser.add_argument('--model_type', default='ae', type=str)
-    parser.add_argument('--tt_save_path', '-t', type=str)
-    parser.add_argument('--experiment_name', '-en', default='conv_ae_grid_search', type=str)
->>>>>>> d5976fbe
+
     parser.add_argument('--gpus_viz', default='0;1', type=str)
 
 
@@ -209,7 +190,6 @@
     np.random.seed(random.randint(0, 1000))
     
     # Load in file of architectures
-<<<<<<< HEAD
     if namespace.search_type == 'initial':
 
         if os.path.isfile(namespace.arch_file_name):
@@ -247,28 +227,10 @@
     elif namespace.search_type == 'latent_search':
         # Get top 1 architectures in directory
 
+        # search_latent_n = 
+
         parser.opt_list('--n_latents', '-nl', default=[4,8,12,16,20,24,28,32], help='number of latents', type=int)
     
-=======
-    if os.path.isfile(namespace.arch_file_name):
-        print('Using presaved list of architectures')
-        list_of_archs = pickle.load(open(namespace.arch_file_name, 'rb'))
-
-    else:
-        print('Creating new list of architectures and saving')
-        list_of_archs = draw_archs(
-            batch_size=namespace.batch_size,
-            input_dim=[namespace.input_channels, namespace.y_pixels, namespace.x_pixels],
-            n_latents=namespace.n_latents,
-            n_archs=namespace.n_archs,
-            check_memory=True,
-            mem_limit_gb=namespace.mem_limit_gb)
-        f = open(namespace.arch_file_name, "wb")
-        pickle.dump(list_of_archs, f)
-        f.close()
-
-    parser.opt_list('--architecture_params', options=list_of_archs, tunable=True)
->>>>>>> d5976fbe
     return parser.parse_args()
 
 
