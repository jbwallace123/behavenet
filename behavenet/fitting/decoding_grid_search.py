import os
import time
import numpy as np
import random
import torch
import pickle

from behavenet.fitting.hyperparam_utils import get_all_params
from behavenet.fitting.training import fit
from behavenet.fitting.utils import _clean_tt_dir
from behavenet.fitting.utils import _print_hparams
from behavenet.fitting.utils import build_data_generator
from behavenet.fitting.utils import create_tt_experiment
from behavenet.fitting.utils import export_hparams
from behavenet.models import Decoder


def main(hparams, *args):

    if not isinstance(hparams, dict):
        hparams = vars(hparams)

    # print hparams to console
    _print_hparams(hparams)

    if hparams['model_type'] == 'ff':
        hparams['n_final_units'] = hparams['n_int_units']

    # Start at random times (so test tube creates separate folders)
    np.random.seed(random.randint(0, 1000))
    time.sleep(np.random.uniform(1))

    # create test-tube experiment
    hparams, sess_ids, exp = create_tt_experiment(hparams)
    if hparams is None:
        print('Experiment exists! Aborting fit')
        return

    # build data generator
    data_generator = build_data_generator(hparams, sess_ids)

    ex_trial = data_generator.datasets[0].batch_idxs['train'][0]
    i_sig = hparams['input_signal']
    o_sig = hparams['output_signal']

    if hparams['model_class'] == 'neural-arhmm':
        hparams['input_size'] = data_generator.datasets[0][ex_trial][i_sig].shape[1]
        hparams['output_size'] = hparams['n_arhmm_states']
    elif hparams['model_class'] == 'arhmm-neural':
        hparams['input_size'] = hparams['n_arhmm_states']
        hparams['output_size'] = data_generator.datasets[0][ex_trial][o_sig].shape[1]
    elif hparams['model_class'] == 'neural-ae':
        hparams['input_size'] = data_generator.datasets[0][ex_trial][i_sig].shape[1]
        hparams['output_size'] = hparams['n_ae_latents']
    elif hparams['model_class'] == 'ae-neural':
        hparams['input_size'] = hparams['n_ae_latents']
        hparams['output_size'] = data_generator.datasets[0][ex_trial][o_sig].shape[1]
    else:
        raise ValueError('%s is an invalid model class' % hparams['model_class'])

    if hparams['model_class'] == 'neural-ae' or hparams['model_class'] == 'ae-neural':
        hparams['ae_model_path'] = os.path.join(
            os.path.dirname(data_generator.datasets[0].paths['ae_latents']))
        hparams['ae_model_latents_file'] = data_generator.datasets[0].paths['ae_latents']
    elif hparams['model_class'] == 'neural-arhmm' or hparams['model_class'] == 'arhmm-neural':
        hparams['arhmm_model_path'] = os.path.dirname(
            data_generator.datasets[0].paths['arhmm_states'])
        hparams['arhmm_model_states_file'] = data_generator.datasets[0].paths['arhmm_states']

        # Store which AE was used for the ARHMM
        tags = pickle.load(open(hparams['arhmm_model_path'] + '/meta_tags.pkl', 'rb'))
        hparams['ae_model_latents_file'] = tags['ae_model_latents_file']

    # ####################
    # ### CREATE MODEL ###
    # ####################
    print(hparams['input_size'])
    print('constructing model...', end='')
    torch.manual_seed(hparams['rng_seed_model'])
    torch_rnd_seed = torch.get_rng_state()
    hparams['model_build_rnd_seed'] = torch_rnd_seed
    model = Decoder(hparams)
    model.to(hparams['device'])
    model.version = exp.version
    torch_rnd_seed = torch.get_rng_state()
    hparams['training_rnd_seed'] = torch_rnd_seed

    # save out hparams as csv and dict for easy reloading
    hparams['training_completed'] = False
    export_hparams(hparams, exp)
    print('done')

    # ####################
    # ### TRAIN MODEL ###
    # ####################

    fit(hparams, model, data_generator, exp, method='nll')

    # update hparams upon successful training
    hparams['training_completed'] = True
    export_hparams(hparams, exp)

    # get rid of unneeded logging info
    _clean_tt_dir(hparams)

<<<<<<< HEAD

if __name__ == '__main__':
=======
def get_params(strategy):

    parser = HyperOptArgumentParser(strategy)

    # most important arguments
    parser.add_argument('--search_type', type=str)  # grid_search, test
    parser.add_argument('--lab_example', type=str)  # musall, steinmetz, datta
    parser.add_argument('--tt_save_path', default=get_user_dir('save'), type=str)
    parser.add_argument('--data_dir', default=get_user_dir('data'), type=str)
    parser.add_argument('--model_type', default='ff', choices=['ff', 'ff-mv', 'linear', 'linear-mv', 'lstm'], type=str)
    parser.add_argument('--model_class', default='neural-ae', choices=['neural-ae', 'neural-arhmm', 'ae-neural', 'arhmm-neural'], type=str)
    parser.add_argument('--sessions_csv', default='', type=str, help='specify multiple sessions')

    # arguments for computing resources (infer n_gpu_workers from visible gpus)
    parser.add_argument('--tt_n_gpu_trials', default=1000, type=int)
    parser.add_argument('--tt_n_cpu_trials', default=100000, type=int)
    parser.add_argument('--tt_n_cpu_workers', default=5, type=int)
    parser.add_argument('--mem_limit_gb', default=8.0, type=float)
    parser.add_argument('--gpus_viz', default='0;1', type=str)

    # add data generator arguments
    parser.add_argument('--reg_list', default='none', type=str, choices=['none', 'arg', 'all'])
    parser.add_argument('--subsample_regions', default='none', choices=['none', 'single', 'loo'])
    parser.add_argument('--device', default='cuda', type=str)
    parser.add_argument('--as_numpy', action='store_true', default=False)
    parser.add_argument('--batch_load', action='store_true', default=False)
    parser.add_argument('--rng_seed', default=0, type=int)
    parser.add_argument('--train_frac', default=1.0, type=float)

    # add fitting arguments
    parser.add_argument('--val_check_interval', default=1)

    # get lab-specific arguments
    namespace, extra = parser.parse_known_args()
    add_lab_defaults_to_parser(parser, namespace.lab_example)
    namespace, extra = parser.parse_known_args()  # ugly

    # add regions to opt_list if desired
    if namespace.reg_list == 'all':
        parser.opt_list('--region', options=get_region_list(namespace), type=str, tunable=True)
    elif namespace.reg_list == 'arg':
        parser.add_argument('--region', default='all', type=str)
    elif namespace.reg_list == 'none':  # TODO: fix this ambiguity
        parser.add_argument('--region', default='all', type=str)
    else:
        raise ValueError(
            '"%s" is not a valid region_list' % namespace.region_list)

    get_decoding_params(namespace, parser)

    return parser.parse_args()


def get_decoding_params(namespace, parser):

    # add neural arguments (others are dataset-specific)
    parser.add_argument('--neural_thresh', default=1.0, help='minimum firing rate for spikes (Hz)', type=float)

    # add data arguments
    if namespace.model_class == 'neural-ae' or namespace.model_class == 'ae-neural':
        # ae arguments
        parser.add_argument('--ae_experiment_name', type=str)
        parser.add_argument('--n_ae_latents', type=int)
        parser.add_argument('--ae_version', default='best')
        parser.add_argument('--ae_model_type', default='conv')
        parser.add_argument('--ae_multisession', default=None, type=int)
    elif namespace.model_class == 'neural-arhmm' or namespace.model_class == 'arhmm-neural':
        # ae arguments
        parser.add_argument('--n_ae_latents', default=12, type=int)
        parser.add_argument('--ae_model_type', default='conv')
        # arhmm arguments
        # TODO: add ae_experiment_name/model_type/model_class to arhmm ids?
        parser.add_argument('--arhmm_experiment_name', type=str)
        parser.opt_list('--n_arhmm_states', default=12, options=[2, 4, 8, 16], type=int, tunable=False)
       # parser.add_argument('--n_arhmm_states', default=12, type=int)
        parser.add_argument('--kappa', default=1e+06, type=float)
        parser.add_argument('--noise_type', default='gaussian', type=str)
        parser.add_argument('--arhmm_version', default='best')
        parser.add_argument('--arhmm_multisession', default=None, type=int)
    else:
        raise ValueError('"%s" is an invalid model class' % namespace.model_class)

    parser.add_argument('--enable_early_stop', action='store_true', default=True)
    parser.add_argument('--early_stop_history', default=10, type=float)
    parser.add_argument('--min_n_epochs', default=1, type=int)
    parser.add_argument('--max_n_epochs', default=500, type=int)
    parser.add_argument('--activation', default='relu', choices=['linear', 'relu', 'lrelu', 'sigmoid', 'tanh'])

    if namespace.search_type == 'best':

        # only for neural-arhmm/arhmm-neural

        import pickle
        from behavenet.fitting.utils import get_best_model_version

        parser.add_argument('--export_predictions', action='store_true', default=False, help='export predictions for each decoder')
        parser.add_argument('--export_predictions_best', action='store_true', default=True, help='export predictions best decoder in experiment')
        parser.add_argument('--experiment_name', default='best', type=str)
        parser.add_argument('--decoder_experiment_name', default='grid_search', type=str)
        parser.add_argument('--shuffle_rng_seed', default=None, type=int)

        # load best model params
        namespace, extra = parser.parse_known_args()
        hparams_tmp = vars(namespace)
        hparams_tmp['experiment_name'] = hparams_tmp['decoder_experiment_name']
        expt_dir = get_expt_dir(hparams_tmp)
        best_version = get_best_model_version(expt_dir)[0]
        best_file = os.path.join(expt_dir, best_version, 'meta_tags.pkl')
        print('Loading best discrete decoder from %s' % best_file)
        with open(best_file, 'rb') as f:
            hparams_best = pickle.load(f)
        # get model params
        learning_rate = hparams_best['learning_rate']
        n_lags = hparams_best['n_lags']
        l2_reg = hparams_best['l2_reg']
        n_max_lags = hparams_best['n_max_lags']
        n_final_units = hparams_best['n_final_units']
        n_int_units = hparams_best['n_int_units']
        n_hid_layers = hparams_best['n_hid_layers']

        parser.add_argument('--learning_rate', default=learning_rate, type=float)
        parser.add_argument('--n_lags', default=n_lags, type=int)
        parser.add_argument('--l2_reg', default=l2_reg, type=float)
        parser.add_argument('--n_max_lags', default=n_max_lags, help='should match largest value in --n_lags options')
        parser.add_argument('--n_hid_layers', default=n_hid_layers, type=int)
        parser.add_argument('--n_final_units', default=n_final_units, type=int)
        parser.add_argument('--n_int_units', default=n_int_units, type=int)
        
    elif namespace.search_type == 'test':

        parser.add_argument('--learning_rate', default=1e-3, type=float)
        parser.opt_list('--n_lags', default=8, options=[8], type=int, tunable=True)
        parser.opt_list('--l2_reg', default=1e-3, options=[0, 1e-4, 1e-3, 1e-2, 1e-1], type=float, tunable=True)
        parser.add_argument('--n_max_lags', default=8, help='should match largest value in --n_lags options')
        parser.add_argument('--export_predictions', action='store_true', default=False, help='export predictions for each decoder')
        parser.add_argument('--export_predictions_best', action='store_true', default=False, help='export predictions best decoder in experiment')
        parser.add_argument('--experiment_name', default='test', type=str)
        parser.add_argument('--shuffle_rng_seed', default=None, type=int)

        if namespace.model_type == 'linear' or namespace.model_type == 'linear-mv':
            parser.add_argument('--n_hid_layers', default=0, type=int)
        elif namespace.model_type == 'ff' or namespace.model_type == 'ff-mv':
            parser.add_argument('--n_hid_layers', default=1, type=int)
            parser.add_argument('--n_final_units', default=64, type=int)
            parser.add_argument('--n_int_units', default=64, type=int)
        elif namespace.model_type == 'lstm':
            raise NotImplementedError
        else:
            raise ValueError('"%s" is an invalid model type' % namespace.model_type)

    elif namespace.search_type == 'shuffle':
        # shuffle discrete labels as baseline

        import pickle
        from behavenet.fitting.utils import get_best_model_version

        parser.add_argument('--export_predictions', action='store_true', default=False, help='export predictions for each decoder')
        parser.add_argument('--export_predictions_best', action='store_true', default=False, help='export predictions best decoder in experiment')
        parser.add_argument('--experiment_name', default='shuffle', type=str)
        parser.add_argument('--decoder_experiment_name', default='grid_search', type=str)
        parser.add_argument('--n_shuffles', type=int)

        try:
            # load best model params
            namespace, extra = parser.parse_known_args()
            hparams_tmp = vars(namespace)
            hparams_tmp['experiment_name'] = hparams_tmp['decoder_experiment_name']
            expt_dir = get_expt_dir(hparams_tmp)
            best_version = get_best_model_version(expt_dir)[0]
            best_file = os.path.join(expt_dir, best_version, 'meta_tags.pkl')
            print('Loading best discrete decoder from %s' % best_file)
            with open(best_file, 'rb') as f:
                hparams_best = pickle.load(f)
            # get model params
            learning_rate = hparams_best['learning_rate']
            n_lags = hparams_best['n_lags']
            l2_reg = hparams_best['l2_reg']
            n_max_lags = hparams_best['n_max_lags']
            n_final_units = hparams_best['n_final_units']
            n_int_units = hparams_best['n_int_units']
            n_hid_layers = hparams_best['n_hid_layers']
        except:
            print('Could not load best model; reverting to defaults')
            # choose reasonable defaults
            learning_rate = 1e-3
            n_lags = 4
            l2_reg = 1e-3
            n_max_lags = 8
            n_final_units = 64
            n_int_units = 64
            if namespace.model_type == 'linear':
                n_hid_layers = 0
            else:
                n_hid_layers = 1

        parser.add_argument('--learning_rate', default=learning_rate, type=float)
        parser.add_argument('--n_lags', default=n_lags, type=int)
        parser.add_argument('--l2_reg', default=l2_reg, type=float)
        parser.add_argument('--n_max_lags', default=n_max_lags)  # should match largest value in --n_lags options
        parser.add_argument('--n_hid_layers', default=n_hid_layers, type=int)
        parser.add_argument('--n_final_units', default=n_final_units, type=int)
        parser.add_argument('--n_int_units', default=n_int_units, type=int)
        parser.opt_list('--shuffle_rng_seed', default=0, options=list(np.arange(namespace.n_shuffles)), type=int, tunable=True)

    elif namespace.search_type == 'grid_search':

        # first-pssass params
        parser.opt_list('--learning_rate', default=1e-3, options=[1e-2, 1e-3, 1e-4], type=float, tunable=False)
        # parser.opt_list('--n_lags', default=0, options=[0, 1, 2, 4, 8], type=int, tunable=True)
        # parser.opt_list('--l2_reg', default=0, options=[1e-5, 1e-4, 1e-3, 1e-2, 1e-1], type=float, tunable=True)
        # regular for decoding ae latents
        #parser.add_argument('--learning_rate', default=1e-3, type=float)
        parser.opt_list('--n_lags', default=0, options=[0, 2, 4, 8, 12, 16, 20, 24], type=int, tunable=True) #, 12, 16, 20, 24
        parser.opt_list('--l2_reg', default=0, options=[1e-4, 1e-3, 1e-2], type=float, tunable=True)
        parser.add_argument('--n_max_lags', default=24)  # should match largest n_lags value
        parser.add_argument('--export_predictions', action='store_true', default=False, help='export predictions for each decoder')
        parser.add_argument('--export_predictions_best', action='store_true', default=False, help='export predictions best decoder in experiment')
        parser.add_argument('--experiment_name', default='grid_search', type=str)
        parser.add_argument('--shuffle_rng_seed', default=None, type=int)


        if namespace.model_type == 'linear' or namespace.model_type == 'linear-mv':
            parser.add_argument('--n_hid_layers', default=0, type=int)
        elif namespace.model_type == 'ff' or namespace.model_type == 'ff-mv':
            parser.opt_list('--n_hid_layers', default=1, options=[1, 3, 5], type=int, tunable=True)
            parser.opt_list('--n_final_units', default=-1, options=[16, 32, 64, 128], type=int, tunable=False)
           # parser.add_argument('--n_int_units', default=64, type=int)
            parser.opt_list('--n_int_units', default=64, options=[32, 64, 128], type=int, tunable=True)
        elif namespace.model_type == 'lstm':
            raise NotImplementedError
        else:
            raise ValueError('"%s" is an invalid model type' % namespace.model_type)

    else:
        raise ValueError('"%s" is not a valid search type' % namespace.search_type)
>>>>>>> 5e7abf96

    hyperparams = get_all_params('grid_search')

    if hyperparams.device == 'cuda' or hyperparams.device == 'gpu':
        if hyperparams.device == 'gpu':
            hyperparams.device = 'cuda'

<<<<<<< HEAD
        gpu_ids = hyperparams.gpus_viz.split(';')
        hyperparams.optimize_parallel_gpu(main, gpu_ids=gpu_ids)

    elif hyperparams.device == 'cpu':
        hyperparams.optimize_parallel_cpu(
            main,
            nb_trials=hyperparams.tt_n_cpu_trials,
            nb_workers=hyperparams.tt_n_cpu_workers)
=======
    hyperparams = get_params('grid_search')
    for hyperparam_trial in hyperparams.trials(10000):
        #print(hyperparam_trial)
        main(hyperparam_trial)
        #export_predictions_best(vars(hyperparam_trial))
    # t = time.time()
    # if hyperparams.device == 'cuda' or hyperparams.device == 'gpu':
    #     if hyperparams.device == 'gpu':
    #         hyperparams.device = 'cuda'
    #     gpu_ids = hyperparams.gpus_viz.split(';')
    #     hyperparams.optimize_parallel_gpu(
    #         main,
    #         gpu_ids=gpu_ids,
    #         nb_trials=hyperparams.tt_n_gpu_trials,
    #         nb_workers=len(gpu_ids))
    # elif hyperparams.device == 'cpu':
    #     hyperparams.optimize_parallel_cpu(
    #         main,
    #         nb_trials=hyperparams.tt_n_cpu_trials,
    #         nb_workers=hyperparams.tt_n_cpu_workers)
    # main(hyperparams)
    # print('Total fit time: {} sec'.format(time.time() - t))
    # if hyperparams.export_predictions_best \
    #         and hyperparams.subsample_regions == 'none':
    #     export_predictions_best(vars(hyperparams))
>>>>>>> 5e7abf96
<|MERGE_RESOLUTION|>--- conflicted
+++ resolved
@@ -103,246 +103,8 @@
     # get rid of unneeded logging info
     _clean_tt_dir(hparams)
 
-<<<<<<< HEAD
 
 if __name__ == '__main__':
-=======
-def get_params(strategy):
-
-    parser = HyperOptArgumentParser(strategy)
-
-    # most important arguments
-    parser.add_argument('--search_type', type=str)  # grid_search, test
-    parser.add_argument('--lab_example', type=str)  # musall, steinmetz, datta
-    parser.add_argument('--tt_save_path', default=get_user_dir('save'), type=str)
-    parser.add_argument('--data_dir', default=get_user_dir('data'), type=str)
-    parser.add_argument('--model_type', default='ff', choices=['ff', 'ff-mv', 'linear', 'linear-mv', 'lstm'], type=str)
-    parser.add_argument('--model_class', default='neural-ae', choices=['neural-ae', 'neural-arhmm', 'ae-neural', 'arhmm-neural'], type=str)
-    parser.add_argument('--sessions_csv', default='', type=str, help='specify multiple sessions')
-
-    # arguments for computing resources (infer n_gpu_workers from visible gpus)
-    parser.add_argument('--tt_n_gpu_trials', default=1000, type=int)
-    parser.add_argument('--tt_n_cpu_trials', default=100000, type=int)
-    parser.add_argument('--tt_n_cpu_workers', default=5, type=int)
-    parser.add_argument('--mem_limit_gb', default=8.0, type=float)
-    parser.add_argument('--gpus_viz', default='0;1', type=str)
-
-    # add data generator arguments
-    parser.add_argument('--reg_list', default='none', type=str, choices=['none', 'arg', 'all'])
-    parser.add_argument('--subsample_regions', default='none', choices=['none', 'single', 'loo'])
-    parser.add_argument('--device', default='cuda', type=str)
-    parser.add_argument('--as_numpy', action='store_true', default=False)
-    parser.add_argument('--batch_load', action='store_true', default=False)
-    parser.add_argument('--rng_seed', default=0, type=int)
-    parser.add_argument('--train_frac', default=1.0, type=float)
-
-    # add fitting arguments
-    parser.add_argument('--val_check_interval', default=1)
-
-    # get lab-specific arguments
-    namespace, extra = parser.parse_known_args()
-    add_lab_defaults_to_parser(parser, namespace.lab_example)
-    namespace, extra = parser.parse_known_args()  # ugly
-
-    # add regions to opt_list if desired
-    if namespace.reg_list == 'all':
-        parser.opt_list('--region', options=get_region_list(namespace), type=str, tunable=True)
-    elif namespace.reg_list == 'arg':
-        parser.add_argument('--region', default='all', type=str)
-    elif namespace.reg_list == 'none':  # TODO: fix this ambiguity
-        parser.add_argument('--region', default='all', type=str)
-    else:
-        raise ValueError(
-            '"%s" is not a valid region_list' % namespace.region_list)
-
-    get_decoding_params(namespace, parser)
-
-    return parser.parse_args()
-
-
-def get_decoding_params(namespace, parser):
-
-    # add neural arguments (others are dataset-specific)
-    parser.add_argument('--neural_thresh', default=1.0, help='minimum firing rate for spikes (Hz)', type=float)
-
-    # add data arguments
-    if namespace.model_class == 'neural-ae' or namespace.model_class == 'ae-neural':
-        # ae arguments
-        parser.add_argument('--ae_experiment_name', type=str)
-        parser.add_argument('--n_ae_latents', type=int)
-        parser.add_argument('--ae_version', default='best')
-        parser.add_argument('--ae_model_type', default='conv')
-        parser.add_argument('--ae_multisession', default=None, type=int)
-    elif namespace.model_class == 'neural-arhmm' or namespace.model_class == 'arhmm-neural':
-        # ae arguments
-        parser.add_argument('--n_ae_latents', default=12, type=int)
-        parser.add_argument('--ae_model_type', default='conv')
-        # arhmm arguments
-        # TODO: add ae_experiment_name/model_type/model_class to arhmm ids?
-        parser.add_argument('--arhmm_experiment_name', type=str)
-        parser.opt_list('--n_arhmm_states', default=12, options=[2, 4, 8, 16], type=int, tunable=False)
-       # parser.add_argument('--n_arhmm_states', default=12, type=int)
-        parser.add_argument('--kappa', default=1e+06, type=float)
-        parser.add_argument('--noise_type', default='gaussian', type=str)
-        parser.add_argument('--arhmm_version', default='best')
-        parser.add_argument('--arhmm_multisession', default=None, type=int)
-    else:
-        raise ValueError('"%s" is an invalid model class' % namespace.model_class)
-
-    parser.add_argument('--enable_early_stop', action='store_true', default=True)
-    parser.add_argument('--early_stop_history', default=10, type=float)
-    parser.add_argument('--min_n_epochs', default=1, type=int)
-    parser.add_argument('--max_n_epochs', default=500, type=int)
-    parser.add_argument('--activation', default='relu', choices=['linear', 'relu', 'lrelu', 'sigmoid', 'tanh'])
-
-    if namespace.search_type == 'best':
-
-        # only for neural-arhmm/arhmm-neural
-
-        import pickle
-        from behavenet.fitting.utils import get_best_model_version
-
-        parser.add_argument('--export_predictions', action='store_true', default=False, help='export predictions for each decoder')
-        parser.add_argument('--export_predictions_best', action='store_true', default=True, help='export predictions best decoder in experiment')
-        parser.add_argument('--experiment_name', default='best', type=str)
-        parser.add_argument('--decoder_experiment_name', default='grid_search', type=str)
-        parser.add_argument('--shuffle_rng_seed', default=None, type=int)
-
-        # load best model params
-        namespace, extra = parser.parse_known_args()
-        hparams_tmp = vars(namespace)
-        hparams_tmp['experiment_name'] = hparams_tmp['decoder_experiment_name']
-        expt_dir = get_expt_dir(hparams_tmp)
-        best_version = get_best_model_version(expt_dir)[0]
-        best_file = os.path.join(expt_dir, best_version, 'meta_tags.pkl')
-        print('Loading best discrete decoder from %s' % best_file)
-        with open(best_file, 'rb') as f:
-            hparams_best = pickle.load(f)
-        # get model params
-        learning_rate = hparams_best['learning_rate']
-        n_lags = hparams_best['n_lags']
-        l2_reg = hparams_best['l2_reg']
-        n_max_lags = hparams_best['n_max_lags']
-        n_final_units = hparams_best['n_final_units']
-        n_int_units = hparams_best['n_int_units']
-        n_hid_layers = hparams_best['n_hid_layers']
-
-        parser.add_argument('--learning_rate', default=learning_rate, type=float)
-        parser.add_argument('--n_lags', default=n_lags, type=int)
-        parser.add_argument('--l2_reg', default=l2_reg, type=float)
-        parser.add_argument('--n_max_lags', default=n_max_lags, help='should match largest value in --n_lags options')
-        parser.add_argument('--n_hid_layers', default=n_hid_layers, type=int)
-        parser.add_argument('--n_final_units', default=n_final_units, type=int)
-        parser.add_argument('--n_int_units', default=n_int_units, type=int)
-        
-    elif namespace.search_type == 'test':
-
-        parser.add_argument('--learning_rate', default=1e-3, type=float)
-        parser.opt_list('--n_lags', default=8, options=[8], type=int, tunable=True)
-        parser.opt_list('--l2_reg', default=1e-3, options=[0, 1e-4, 1e-3, 1e-2, 1e-1], type=float, tunable=True)
-        parser.add_argument('--n_max_lags', default=8, help='should match largest value in --n_lags options')
-        parser.add_argument('--export_predictions', action='store_true', default=False, help='export predictions for each decoder')
-        parser.add_argument('--export_predictions_best', action='store_true', default=False, help='export predictions best decoder in experiment')
-        parser.add_argument('--experiment_name', default='test', type=str)
-        parser.add_argument('--shuffle_rng_seed', default=None, type=int)
-
-        if namespace.model_type == 'linear' or namespace.model_type == 'linear-mv':
-            parser.add_argument('--n_hid_layers', default=0, type=int)
-        elif namespace.model_type == 'ff' or namespace.model_type == 'ff-mv':
-            parser.add_argument('--n_hid_layers', default=1, type=int)
-            parser.add_argument('--n_final_units', default=64, type=int)
-            parser.add_argument('--n_int_units', default=64, type=int)
-        elif namespace.model_type == 'lstm':
-            raise NotImplementedError
-        else:
-            raise ValueError('"%s" is an invalid model type' % namespace.model_type)
-
-    elif namespace.search_type == 'shuffle':
-        # shuffle discrete labels as baseline
-
-        import pickle
-        from behavenet.fitting.utils import get_best_model_version
-
-        parser.add_argument('--export_predictions', action='store_true', default=False, help='export predictions for each decoder')
-        parser.add_argument('--export_predictions_best', action='store_true', default=False, help='export predictions best decoder in experiment')
-        parser.add_argument('--experiment_name', default='shuffle', type=str)
-        parser.add_argument('--decoder_experiment_name', default='grid_search', type=str)
-        parser.add_argument('--n_shuffles', type=int)
-
-        try:
-            # load best model params
-            namespace, extra = parser.parse_known_args()
-            hparams_tmp = vars(namespace)
-            hparams_tmp['experiment_name'] = hparams_tmp['decoder_experiment_name']
-            expt_dir = get_expt_dir(hparams_tmp)
-            best_version = get_best_model_version(expt_dir)[0]
-            best_file = os.path.join(expt_dir, best_version, 'meta_tags.pkl')
-            print('Loading best discrete decoder from %s' % best_file)
-            with open(best_file, 'rb') as f:
-                hparams_best = pickle.load(f)
-            # get model params
-            learning_rate = hparams_best['learning_rate']
-            n_lags = hparams_best['n_lags']
-            l2_reg = hparams_best['l2_reg']
-            n_max_lags = hparams_best['n_max_lags']
-            n_final_units = hparams_best['n_final_units']
-            n_int_units = hparams_best['n_int_units']
-            n_hid_layers = hparams_best['n_hid_layers']
-        except:
-            print('Could not load best model; reverting to defaults')
-            # choose reasonable defaults
-            learning_rate = 1e-3
-            n_lags = 4
-            l2_reg = 1e-3
-            n_max_lags = 8
-            n_final_units = 64
-            n_int_units = 64
-            if namespace.model_type == 'linear':
-                n_hid_layers = 0
-            else:
-                n_hid_layers = 1
-
-        parser.add_argument('--learning_rate', default=learning_rate, type=float)
-        parser.add_argument('--n_lags', default=n_lags, type=int)
-        parser.add_argument('--l2_reg', default=l2_reg, type=float)
-        parser.add_argument('--n_max_lags', default=n_max_lags)  # should match largest value in --n_lags options
-        parser.add_argument('--n_hid_layers', default=n_hid_layers, type=int)
-        parser.add_argument('--n_final_units', default=n_final_units, type=int)
-        parser.add_argument('--n_int_units', default=n_int_units, type=int)
-        parser.opt_list('--shuffle_rng_seed', default=0, options=list(np.arange(namespace.n_shuffles)), type=int, tunable=True)
-
-    elif namespace.search_type == 'grid_search':
-
-        # first-pssass params
-        parser.opt_list('--learning_rate', default=1e-3, options=[1e-2, 1e-3, 1e-4], type=float, tunable=False)
-        # parser.opt_list('--n_lags', default=0, options=[0, 1, 2, 4, 8], type=int, tunable=True)
-        # parser.opt_list('--l2_reg', default=0, options=[1e-5, 1e-4, 1e-3, 1e-2, 1e-1], type=float, tunable=True)
-        # regular for decoding ae latents
-        #parser.add_argument('--learning_rate', default=1e-3, type=float)
-        parser.opt_list('--n_lags', default=0, options=[0, 2, 4, 8, 12, 16, 20, 24], type=int, tunable=True) #, 12, 16, 20, 24
-        parser.opt_list('--l2_reg', default=0, options=[1e-4, 1e-3, 1e-2], type=float, tunable=True)
-        parser.add_argument('--n_max_lags', default=24)  # should match largest n_lags value
-        parser.add_argument('--export_predictions', action='store_true', default=False, help='export predictions for each decoder')
-        parser.add_argument('--export_predictions_best', action='store_true', default=False, help='export predictions best decoder in experiment')
-        parser.add_argument('--experiment_name', default='grid_search', type=str)
-        parser.add_argument('--shuffle_rng_seed', default=None, type=int)
-
-
-        if namespace.model_type == 'linear' or namespace.model_type == 'linear-mv':
-            parser.add_argument('--n_hid_layers', default=0, type=int)
-        elif namespace.model_type == 'ff' or namespace.model_type == 'ff-mv':
-            parser.opt_list('--n_hid_layers', default=1, options=[1, 3, 5], type=int, tunable=True)
-            parser.opt_list('--n_final_units', default=-1, options=[16, 32, 64, 128], type=int, tunable=False)
-           # parser.add_argument('--n_int_units', default=64, type=int)
-            parser.opt_list('--n_int_units', default=64, options=[32, 64, 128], type=int, tunable=True)
-        elif namespace.model_type == 'lstm':
-            raise NotImplementedError
-        else:
-            raise ValueError('"%s" is an invalid model type' % namespace.model_type)
-
-    else:
-        raise ValueError('"%s" is not a valid search type' % namespace.search_type)
->>>>>>> 5e7abf96
 
     hyperparams = get_all_params('grid_search')
 
@@ -350,7 +112,6 @@
         if hyperparams.device == 'gpu':
             hyperparams.device = 'cuda'
 
-<<<<<<< HEAD
         gpu_ids = hyperparams.gpus_viz.split(';')
         hyperparams.optimize_parallel_gpu(main, gpu_ids=gpu_ids)
 
@@ -358,31 +119,4 @@
         hyperparams.optimize_parallel_cpu(
             main,
             nb_trials=hyperparams.tt_n_cpu_trials,
-            nb_workers=hyperparams.tt_n_cpu_workers)
-=======
-    hyperparams = get_params('grid_search')
-    for hyperparam_trial in hyperparams.trials(10000):
-        #print(hyperparam_trial)
-        main(hyperparam_trial)
-        #export_predictions_best(vars(hyperparam_trial))
-    # t = time.time()
-    # if hyperparams.device == 'cuda' or hyperparams.device == 'gpu':
-    #     if hyperparams.device == 'gpu':
-    #         hyperparams.device = 'cuda'
-    #     gpu_ids = hyperparams.gpus_viz.split(';')
-    #     hyperparams.optimize_parallel_gpu(
-    #         main,
-    #         gpu_ids=gpu_ids,
-    #         nb_trials=hyperparams.tt_n_gpu_trials,
-    #         nb_workers=len(gpu_ids))
-    # elif hyperparams.device == 'cpu':
-    #     hyperparams.optimize_parallel_cpu(
-    #         main,
-    #         nb_trials=hyperparams.tt_n_cpu_trials,
-    #         nb_workers=hyperparams.tt_n_cpu_workers)
-    # main(hyperparams)
-    # print('Total fit time: {} sec'.format(time.time() - t))
-    # if hyperparams.export_predictions_best \
-    #         and hyperparams.subsample_regions == 'none':
-    #     export_predictions_best(vars(hyperparams))
->>>>>>> 5e7abf96
+            nb_workers=hyperparams.tt_n_cpu_workers)