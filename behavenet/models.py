--- conflicted
+++ resolved
@@ -5,18 +5,17 @@
 import numpy as np
 from ast import literal_eval
 
-
 class ConvAEEncoder(nn.Module):
-
+    
     def __init__(self, hparams):
 
         super(ConvAEEncoder, self).__init__()
-
+      
         self.hparams = hparams
         self.__build_model()
 
     def __build_model(self):
-
+        
         self.encoder = nn.ModuleList()
         global_layer_num=0
 
@@ -44,7 +43,7 @@
         # Don't want to include FF layer in ModuleList because may want to try out vae later
         last_conv_size = self.hparams['ae_encoding_n_channels'][-1]*self.hparams['ae_encoding_x_dim'][-1]*self.hparams['ae_encoding_y_dim'][-1]
         self.FF = nn.Linear(last_conv_size, self.hparams['n_latents'])
-
+    
         if self.hparams['model_type'] == 'vae':
             self.logvar = nn.Linear(last_conv_size, self.n_latents)
             self.softplus = nn.Softplus()
@@ -52,7 +51,7 @@
             pass
         else:
             raise ValueError('Not valid model type')
-
+            
     def forward(self, x):
         # x should be batch size x n channels x xdim x ydim
 
@@ -61,47 +60,47 @@
         for layer in self.encoder:
             if isinstance(layer, nn.MaxPool2d):
                 target_output_size.append(x.size())
-                x, idx = layer(x)
+                x, idx = layer(x) 
                 pool_idx.append(idx)
-
+               
             else:
                 x = layer(x)
 
         x = x.view(x.size(0), -1)
-
+        
         if self.hparams['model_type'] == 'ae':
             return self.FF(x), pool_idx, target_output_size
         elif self.hparams['model_type'] == 'vae':
             return self.FF(x),self.softplus(self.logvar(x))
         else:
             raise ValueError('Not Implemented Error')
-
+            
     def freeze(self):
         for param in self.parameters():
             param.requires_grad = False
-
-
+    
+    
 class ConvAEDecoder(nn.Module):
-
+    
     def __init__(self, hparams):
 
         super(ConvAEDecoder, self).__init__()
-
+      
         self.hparams=hparams
         self.__build_model()
 
     def __build_model(self):
         first_conv_size = self.hparams['ae_encoding_n_channels'][-1]*self.hparams['ae_encoding_x_dim'][-1]*self.hparams['ae_encoding_y_dim'][-1]
         self.FF = nn.Linear(self.hparams['n_latents'], first_conv_size)
-
+        
         self.decoder = nn.ModuleList()
         global_layer_num=0
 
         self.conv_t_pads = {}
         # Loop over conv/max pool layers and add
         for i_layer in range(0,len(self.hparams['ae_decoding_n_channels'])):
-            if self.hparams['ae_decoding_layer_type'][i_layer]=='convtranspose': # only add if conv transpose layer
-
+            if self.hparams['ae_decoding_layer_type'][i_layer]=='convtranspose': # only add if conv transpose layer 
+                
                 # If previous layer unpool, add
                 if i_layer>0 and self.hparams['ae_decoding_layer_type'][i_layer-1]=='unpool':
                     self.decoder.add_module('maxunpool'+str(global_layer_num),nn.MaxUnpool2d(kernel_size=(int(self.hparams['ae_decoding_kernel_size'][i_layer-1]),int(self.hparams['ae_decoding_kernel_size'][i_layer-1])),stride = (int(self.hparams['ae_decoding_stride_size'][i_layer-1]),int(self.hparams['ae_decoding_stride_size'][i_layer-1])),padding=(self.hparams['ae_decoding_x_padding'][i_layer-1][0],self.hparams['ae_decoding_y_padding'][i_layer-1][0])))
@@ -116,7 +115,7 @@
                     y_output_padding = self.hparams['ae_decoding_y_dim'][i_layer]-((input_y-1)*self.hparams['ae_decoding_stride_size'][i_layer]+self.hparams['ae_decoding_kernel_size'][i_layer])
                     self.decoder.add_module('convtranspose'+str(global_layer_num),nn.ConvTranspose2d(in_channels=in_channels,out_channels=self.hparams['ae_decoding_n_channels'][i_layer],kernel_size=(self.hparams['ae_decoding_kernel_size'][i_layer],self.hparams['ae_decoding_kernel_size'][i_layer]),stride=(self.hparams['ae_decoding_stride_size'][i_layer],self.hparams['ae_decoding_stride_size'][i_layer]),padding=(self.hparams['ae_decoding_x_padding'][i_layer][0],self.hparams['ae_decoding_y_padding'][i_layer][0]),output_padding=(x_output_padding,y_output_padding)))
                     self.conv_t_pads['convtranspose'+str(global_layer_num)] = None
-
+                
                 elif self.hparams['ae_encoding_padding_type']=='same':
                     if self.hparams['ae_decoding_x_padding'][i_layer][0] == self.hparams['ae_decoding_x_padding'][i_layer][1] and self.hparams['ae_decoding_y_padding'][i_layer][0] == self.hparams['ae_decoding_y_padding'][i_layer][1]:
                         self.decoder.add_module('convtranspose'+str(global_layer_num),nn.ConvTranspose2d(in_channels=in_channels,out_channels=self.hparams['ae_decoding_n_channels'][i_layer],kernel_size=(self.hparams['ae_decoding_kernel_size'][i_layer],self.hparams['ae_decoding_kernel_size'][i_layer]),stride=(self.hparams['ae_decoding_stride_size'][i_layer],self.hparams['ae_decoding_stride_size'][i_layer]),padding=(self.hparams['ae_decoding_x_padding'][i_layer][0],self.hparams['ae_decoding_y_padding'][i_layer][0])))
@@ -130,14 +129,14 @@
                     else:
                         self.decoder.add_module('relu'+str(global_layer_num),nn.LeakyReLU(0.05))
                 global_layer_num+=1
-
+         
         if self.hparams['model_type'] == 'vae':
             raise ValueError('Not implemented yet')
         elif self.hparams['model_type'] == 'ae':
             pass
         else:
             raise ValueError('Not valid model type')
-
+             
     def forward(self, x, pool_idx, target_output_size):
 
         x = self.FF(x)
@@ -147,7 +146,7 @@
             if isinstance(layer, nn.MaxUnpool2d):
                 idx = pool_idx.pop(-1)
                 outsize = target_output_size.pop(-1)
-                x = layer(x,idx,outsize)
+                x = layer(x,idx,outsize) 
             elif isinstance(layer, nn.ConvTranspose2d):
                 x = layer(x)
                 if self.conv_t_pads[name]is not None:
@@ -163,15 +162,10 @@
             raise ValueError('Not Implemented Error')
         else:
             raise ValueError('Not Implemented Error')
-
+        
     def freeze(self):
         for param in self.parameters():
-<<<<<<< HEAD
             param.requires_grad = False      
-
-=======
-            param.requires_grad = False
->>>>>>> b52151cb
 
 class AE(nn.Module):
 
@@ -193,9 +187,9 @@
 
         x, pool_idx, outsize = self.encoding(x)
         y = self.decoding(x, pool_idx, outsize)
-
+        
         return y, x
-
+        
 #         return y_mu, y_var, h_mu
 # class objectview(object):
 #     def __init__(self, d):
@@ -257,7 +251,7 @@
 #             #  nn.BatchNorm2d(512),
 #               nn.LeakyReLU(0.05, inplace=True)
 #             )
-
+            
 #         self.out_img = (512, 5, 5)
 #         self.prior_mu = nn.Linear(512*5*5, self.latent_dim_size_h)
 #         #self.h_var = nn.Parameter(1e-6*torch.ones(100,10),requires_grad=False)
@@ -346,7 +340,7 @@
 #               nn.Conv2d(in_channels=16, out_channels=1, kernel_size=3, stride=1,
 #                         padding=1),
 #               nn.Sigmoid()
-#             )
+#             )    
 
 #         if self.y_var_parameter:
 #             inv_softplus_var = np.log(np.exp(self.y_var_value)-1)
@@ -383,7 +377,7 @@
 #         self.__build_model()
 
 #     def __build_model(self):
-
+      
 #         self.prior_mu = nn.Linear(self.pixel_size*self.pixel_size, self.latent_dim_size_h,bias=True)
 #         self.prior_logvar = nn.Linear(self.pixel_size*self.pixel_size, self.latent_dim_size_h,bias=True)
 #       # self.h_var = nn.Parameter(1e-1*torch.ones(100,10),requires_grad=True)
@@ -420,7 +414,7 @@
 
 #     def forward(self, x):
 
-#         y_mu =  F.linear(x, self.encoding.prior_mu.weight.t()) + self.bias
+#         y_mu =  F.linear(x, self.encoding.prior_mu.weight.t()) + self.bias 
 #         y_mu = y_mu.view(y_mu.size(0), 1, self.pixel_size,self.pixel_size)
 
 #         if self.y_var_parameter:
@@ -449,7 +443,7 @@
 
 #     def reparameterize(self, mu, var, random_draw):
 #        if random_draw:
-#           std = torch.pow(var,0.5)
+#           std = torch.pow(var,0.5) 
 #           eps = torch.randn_like(std)
 #           return eps.mul(std).add_(mu)
 #        else:
@@ -488,119 +482,20 @@
 
 #         return y_mu, y_var, h_mu
 
-class ARHMM(nn.Module):
-    def __init__(self, hparams, dynamics="gaussian"):
-        super(ARHMM, self).__init__()
-        self.hparams = hparams
-
-        assert dynamics in ("gaussian", "studentst")
-        self.dynamics = dynamics.lower()
-
-        self.__build_model()
-
-    def __build_model(self):
-        hp = self.hparams
-        dynamics = self.dynamics
-
-        # Dynamics parameters
-        self.As = nn.Parameter(torch.zeros((hp.n_discrete_states, hp.latent_dim_size_h*hp.nlags, hp.latent_dim_size_h)))
-        self.bs = nn.Parameter(torch.zeros((hp.n_discrete_states, hp.latent_dim_size_h)))
-
-        if dynamics.lower() == "gaussian":
-            self.sqrt_Qs = nn.Parameter(
-                 torch.eye(hp.latent_dim_size_h).unsqueeze(0).repeat((hp.n_discrete_states, 1, 1)))
-        elif dynamics.lower == "diagonal_gaussian":
-            self.inv_softplus_Qs = nn.Parameter(torch.ones((hp.n_discrete_states, hp.latent_dim_size_h)))
-        elif dynamics.lower() == "studentst":
-            self.inv_softplus_nus = nn.Parameter(torch.ones((hp.n_discrete_states, hp.latent_dim_size_h)))
-        else:
-            raise Exception("Bad dynamics model: {}".format(dynamics))
-
-        # Transition parameters
-        self.stat_log_transition_proba = \
-                nn.Parameter(torch.log(
-                hp.transition_init * torch.eye(hp.n_discrete_states) + (1-hp.transition_init) / hp.n_discrete_states * torch.ones((hp.n_discrete_states, hp.n_discrete_states))))
-
-        if self.hparams.low_d_type == 'vae':
-            hp = pd.read_csv(self.hparams.vae_model_path+'meta_tags.csv')
-            hp = dict(zip(hp['key'], hp['value']))
-            vae_hparams = objectview(hp)
-
-            vae_model = VAE(vae_hparams)
-
-            vae_model.load_state_dict(torch.load(self.hparams.vae_model_path+'best_val_model.pt', map_location=lambda storage, loc: storage))
-            VAE_encoder_model = vae_model.encoding
-            VAE_encoder_model.freeze()
-            VAE_encoder_model.training=False
-            VAE_encoder_model.to(self.hparams.device)
-            self.VAE_encoder_model = VAE_encoder_model
-
-    def initialize(self,method="lr", *args, **kwargs):
-        init_methods = dict(lr=self._initialize_with_lr)
-        if method not in init_methods:
-            raise Exception("Invalid initialization method: {}".format(method))
-        return init_methods[method](*args, **kwargs)
-
-    def _initialize_with_lr(self, data_gen, L2_reg=0.01):
-        self.As.data, self.bs.data, self.inv_softplus_Qs.data = core.initialize_with_lr(self, self.hparams,data_gen, L2_reg=L2_reg)
-
-    def log_pi0(self, *args):
-        return core.uniform_initial_distn(self).to(self.hparams.device)
-
-    def log_prior(self,*args):
-        return core.dirichlet_prior(self)
-
-    def log_transition_proba(self, *args):
-        return core.stationary_log_transition_proba(self)
-
-    def log_dynamics_proba(self, data, *args):
-        if self.dynamics == "gaussian":
-            return core.gaussian_ar_log_proba(self,data)
-        elif self.dynamics == "diagonal_gaussian":
-            return core.diagonal_gaussian_ar_log_proba(self,data)
-        elif self.dynamics == "studentst":
-            return core.studentst_ar_log_proba(self,data)
-        else:
-            raise Exception("Invalid dynamics: {}".format(self.dynamics))
-
-    def get_low_d(self,signal):
-        if self.hparams.low_d_type == 'vae':
-            self.VAE_encoder_model.training=False
-            signal,_= self.VAE_encoder_model(signal)
-            if self.hparams.whiten_vae:
-                mean_h = np.load('normalization_values/vae_mean.npy')
-                whiten_h = np.load('normalization_values/vae_whitening_matrix.npy')
-                apply_whitening = lambda x:  np.linalg.solve(whiten_h, (x-mean_h).T).T
-                signal = apply_whitening(signal[:,:10].cpu().detach().numpy())
-                signal = torch.tensor(signal).to(self.hparams.device).float()
-        elif self.hparams.low_d_type == 'pca':
-            signal = signal[:,:10]
-        else:
-            raise NotImplementedError
-        return signal
-
-# class SLDS(nn.Module):
-#     """
-#     This will look a lot like an ARHMM but it has a decoder for mapping
-#     continuous latent states to observations.
-#     """
-
-#     def __init__(self, hparams, dynamics="gaussian", emissions="gaussian"):
-#         super(SLDS, self).__init__()
+# class ARHMM(nn.Module):
+#     def __init__(self, hparams, dynamics="gaussian"):
+#         super(ARHMM, self).__init__()
 #         self.hparams = hparams
 
-#         assert dynamics.lower() in ("gaussian", "studentst")
+#         assert dynamics in ("gaussian", "studentst")
 #         self.dynamics = dynamics.lower()
-
-#         assert emissions.lower() in ("gaussian",)
-#         self.emissions = emissions.lower()
 
 #         self.__build_model()
 
 #     def __build_model(self):
 #         hp = self.hparams
 #         dynamics = self.dynamics
-
+        
 #         # Dynamics parameters
 #         self.As = nn.Parameter(torch.zeros((hp.n_discrete_states, hp.latent_dim_size_h*hp.nlags, hp.latent_dim_size_h)))
 #         self.bs = nn.Parameter(torch.zeros((hp.n_discrete_states, hp.latent_dim_size_h)))
@@ -608,11 +503,101 @@
 
 #         if dynamics.lower() == "studentst":
 #             self.inv_softplus_nus = nn.Parameter(torch.ones((hp.n_discrete_states, hp.latent_dim_size_h)))
-
+        
 #         # Transition parameters
 #         self.stat_log_transition_proba = \
 #                 nn.Parameter(torch.log(
-#                 hp.transition_init * torch.eye(hp.n_discrete_states) +
+#                 hp.transition_init * torch.eye(hp.n_discrete_states) + (1-hp.transition_init) / hp.n_discrete_states * torch.ones((hp.n_discrete_states, hp.n_discrete_states))))
+
+#         if self.hparams.low_d_type == 'vae':
+#             hp = pd.read_csv(self.hparams.vae_model_path+'meta_tags.csv')
+#             hp = dict(zip(hp['key'], hp['value']))
+#             vae_hparams = objectview(hp)
+
+#             vae_model = VAE(vae_hparams)
+
+#             vae_model.load_state_dict(torch.load(self.hparams.vae_model_path+'best_val_model.pt', map_location=lambda storage, loc: storage))
+#             VAE_encoder_model = vae_model.encoding
+#             VAE_encoder_model.freeze()
+#             VAE_encoder_model.training=False
+#             VAE_encoder_model.to(self.hparams.device)
+#             self.VAE_encoder_model = VAE_encoder_model
+
+#     def initialize(self,method="lr", *args, **kwargs):
+#         init_methods = dict(lr=self._initialize_with_lr)
+#         if method not in init_methods:
+#             raise Exception("Invalid initialization method: {}".format(method))
+#         return init_methods[method](*args, **kwargs)
+        
+#     def _initialize_with_lr(self, data_gen, L2_reg=0.01):
+#         self.As.data, self.bs.data, self.inv_softplus_Qs.data = core.initialize_with_lr(self, self.hparams,data_gen, L2_reg=L2_reg)
+        
+#     def log_pi0(self, *args):
+#         return core.uniform_initial_distn(self).to(self.hparams.device)
+
+#     def log_prior(self,*args):
+#         return core.dirichlet_prior(self)
+
+#     def log_transition_proba(self, *args):
+#         return core.stationary_log_transition_proba(self)
+
+#     def log_dynamics_proba(self, data, *args):
+#         if self.dynamics == "gaussian":
+#             return core.gaussian_ar_log_proba(self,data)
+#         elif self.dynamics == "studentst":
+#             return core.studentst_ar_log_proba(self,data)
+#         else:
+#             raise Exception("Invalid dynamics: {}".format(self.dynamics))
+#     def get_low_d(self,signal):  
+#         if self.hparams.low_d_type == 'vae':
+#             self.VAE_encoder_model.training=False
+#             signal,_= self.VAE_encoder_model(signal)
+#             if self.hparams.whiten_vae:
+#                 mean_h = np.load('normalization_values/vae_mean.npy')
+#                 whiten_h = np.load('normalization_values/vae_whitening_matrix.npy')
+#                 apply_whitening = lambda x:  np.linalg.solve(whiten_h, (x-mean_h).T).T 
+#                 signal = apply_whitening(signal[:,:10].cpu().detach().numpy())
+#                 signal = torch.tensor(signal).to(self.hparams.device).float()
+#         elif self.hparams.low_d_type == 'pca':
+#             signal = signal[:,:10]
+#         else:
+#             raise NotImplementedError
+#         return signal
+
+# class SLDS(nn.Module):
+#     """
+#     This will look a lot like an ARHMM but it has a decoder for mapping 
+#     continuous latent states to observations.
+#     """
+
+#     def __init__(self, hparams, dynamics="gaussian", emissions="gaussian"):
+#         super(SLDS, self).__init__()
+#         self.hparams = hparams
+
+#         assert dynamics.lower() in ("gaussian", "studentst")
+#         self.dynamics = dynamics.lower()
+
+#         assert emissions.lower() in ("gaussian",)
+#         self.emissions = emissions.lower()
+
+#         self.__build_model()
+
+#     def __build_model(self):
+#         hp = self.hparams
+#         dynamics = self.dynamics
+        
+#         # Dynamics parameters
+#         self.As = nn.Parameter(torch.zeros((hp.n_discrete_states, hp.latent_dim_size_h*hp.nlags, hp.latent_dim_size_h)))
+#         self.bs = nn.Parameter(torch.zeros((hp.n_discrete_states, hp.latent_dim_size_h)))
+#         self.inv_softplus_Qs = nn.Parameter(torch.ones((hp.n_discrete_states, hp.latent_dim_size_h)))
+
+#         if dynamics.lower() == "studentst":
+#             self.inv_softplus_nus = nn.Parameter(torch.ones((hp.n_discrete_states, hp.latent_dim_size_h)))
+        
+#         # Transition parameters
+#         self.stat_log_transition_proba = \
+#                 nn.Parameter(torch.log(
+#                 hp.transition_init * torch.eye(hp.n_discrete_states) + 
 #                 (1-hp.transition_init) / hp.n_discrete_states * torch.ones((hp.n_discrete_states, hp.n_discrete_states))))
 
 #         if self.hparams.low_d_type == 'vae':
@@ -640,7 +625,7 @@
 
 #     def decode(self, states):
 #         """
-#         Pass the continuous latent state through the decoder network
+#         Pass the continuous latent state through the decoder network 
 #         get the mean of the observations.
 
 #         @param states: a T (time) x H (latent dim)
@@ -649,18 +634,18 @@
 #         return y_mu, y_var
 
 #     # The remainder of the methods look like those of the ARHMM,
-#     # but now we also have an emission probability of the data given
+#     # but now we also have an emission probability of the data given 
 #     # the continuous latent states.
 #     def initialize(self,method="lr", *args, **kwargs):
 #         init_methods = dict(lr=self._initialize_with_lr)
 #         if method not in init_methods:
 #             raise Exception("Invalid initialization method: {}".format(method))
 #         return init_methods[method](*args, **kwargs)
-
+        
 #     def _initialize_with_lr(self, data_gen, L2_reg=0.01):
 #         self.As.data, self.bs.data, self.inv_softplus_Qs.data = core.initialize_with_lr(self, self.hparams,data_gen, L2_reg=L2_reg)
-
-#     def get_low_d(self,signal):
+        
+#     def get_low_d(self,signal):  
 #         if self.hparams.low_d_type == 'vae':
 #             signal,_= self.VAE_encoder_model(signal)
 #         elif self.hparams.low_d_type == 'pca':
@@ -693,35 +678,4 @@
 #         if self.emissions == "gaussian":
 #             return core.gaussian_emissions_diagonal_variance(self, data, states)
 #         else:
-#             raise Exception("Invalid emissions: {}".format(self.emissions))
-
-
-class NN(nn.Module):
-
-    def __init__(self, hparams):
-
-        super().__init__()
-        self.hparams = hparams
-
-        self.__build_model()
-
-    def __build_model(self):
-
-        if self.hparams['ae_conv_vs_linear'] == 'conv':
-            self.encoding = ConvAEEncoder(self.hparams)
-            self.decoding = ConvAEDecoder(self.hparams)
-        elif self.hparams['ae_conv_vs_linear'] == 'linear':
-            raise ValueError('linear ae not implemented yet')
-
-    def forward(self, x):
-
-        x, pool_idx, outsize = self.encoding(x)
-        y = self.decoding(x, pool_idx, outsize)
-
-        return y, x
-
-
-class LSTM(nn.Module):
-
-    def __init__(self, hparams):
-        raise NotImplementedError+#             raise Exception("Invalid emissions: {}".format(self.emissions))